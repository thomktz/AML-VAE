\documentclass{article}

% if you need to pass options to natbib, use, e.g.:
%     \PassOptionsToPackage{numbers, compress}{natbib}
% before loading neurips_2020



% to compile a preprint version, e.g., for submission to arXiv, add add the
% [preprint] option:
%     \usepackage[preprint]{neurips_2020}

% to compile a camera-ready version, add the [final] option, e.g.:
\usepackage[final]{neurips_2020}

% to avoid loading the natbib package, add option nonatbib:
     %\usepackage[nonatbib]{neurips_2020}

\usepackage[utf8]{inputenc} % allow utf-8 input
\usepackage[T1]{fontenc}    % use 8-bit T1 fonts
\usepackage{hyperref}       % hyperlinks
\usepackage{url}            % simple URL typesetting
\usepackage{booktabs}       % professional-quality tables
\usepackage{amsfonts}       % blackboard math symbols
\usepackage{nicefrac}       % compact symbols for 1/2, etc.
\usepackage{microtype}      % microtypography

% Our packages
\usepackage{graphicx}       % images
\usepackage{float}          % images
\usepackage{amsmath}        % math

\title{Advanced Machine Learning, Fall 2023}

% The \author macro works with any number of authors. There are two commands
% used to separate the names and addresses of multiple authors: \And and \AND.
%
% Using \And between authors leaves it to LaTeX to determine where to break the
% lines. Using \AND forces a line break at that point. So, if LaTeX puts 3 of 4
% authors names on the first line, and the last on the second line, try using
% \AND instead of \And before the third author name.

\author{%
  Thomas Kientz \\
  ENSAE Paris\\
  \texttt{thomas.kientz@ensae.fr} \\
  \And
  Elena Loumagne \\
  ENSAE Paris\\
  \texttt{elena.loumagne@ensae.fr} \\
  \AND
  Adèle Moreau \\
  ENSAE Paris\\
  \texttt{adele.moreau@ensae.fr} \\
}

\begin{document}

\maketitle

\begin{abstract}
  This study focuses on removing the background from datasets of faces to gauge the effect on the training and performance of facial generative models. We are also interested on the effect on the interpretability of the latent spaces of the models. 
\end{abstract}

\section{Introduction}

\quad The realm of image generation has seen some major breakthroughs in recent years. 
An area of specific interest to us was that of the latent representations of complex images in generative models. 
Observing these gives us an insight into what best characterizes an image, in the eyes of the trained algorithm. 
When applied to a dataset of human faces, they can give us objective* (*depending on dataset bias…) insight into our most defining traits.

Most image generation techniques will create an image from a scalar vector as input. 
During training, the algorithm will learn to map the dimensions of input vectors to different aspects of the image. 
This vector is what we are calling the latent vector, and its shape is the latent dimension. 
It can very well be interpreted as a compressed version of the image - indeed, a 128x128x3 RGB image is 49k+ scalars, and latent dimension is typically chosen to have 64-512 scalars. 

The key observation that we made was that in many trained face generation algorithms, the background of the image occupied a large portion* (* metrics discussed later - PCA eigenvalues) of the captured variance - i.e. of the latent space. 
This means that some precious space from the latent vector is wasted on encoding what is behind the face, instead of the face itself. 

There are a few neutral-background datasets, but none of them have nearly enough samples to train generative algorithms, and are mostly used to train or fine tune classifiers (https://libguides.princeton.edu/facedatabases). 
We should aim for 10k-100k+ unique images, but none here exceed 1k with a neutral background.

\section{Related work}

\quad For the face generation task, some authors decided to circumvent the effect of the background by using a cropped version of their dataset to prevent various noisy backgrounds (Gauthier, 2014) from interacting with the model. 
Jon Gauthier. 2014. Conditional Generative Adversarial Nets for Convolutional Face Generation. Technical Report. Stanford University (https://www.foldl.me/uploads/2015/conditional-gans-face-generation/paper.pdf)

In a context of face generation with emotions with Sinha et al, 2022, the background issue is also circumvented by first replacing the background of the original image with a specific color  (solid dark green) and, as post-processing, the background of the original image is then added back to the generated image. 
The goal of the authors was different though - they only did this because the “emotions” dataset they used to train their model (MEAD) had a solid dark green background.

Sanjana Sinha, Sandika Biswas, Ravindra Yadav, and Brojeshwar Bhowmick. Emotion-controllable generalized talking face generation. International Joint Conferences on Artificial Intelligence Organization, 2022. (https://arxiv.org/pdf/2205.01155.pdf)

The impact of the background removal on Convolutional Neural Networks has been proved for classification tasks (KC and al., 2021). Achieving a 12\% higher accuracy on the task of Plant Disease Classification In-Situ for a dataset with images taken with a homogeneous background compared to that of a dataset with a cluttered background.
KC, K.; Yin, Z.; Li, D.; Wu, Z. Impacts of Background Removal on Convolutional Neural Networks for Plant Disease Classification In-Situ. Agriculture 2021, 11, 827. (https://www.mdpi.com/2077-0472/11/9/827)

All these tricks suggest an important effect of the background on image generation. 
However, we have not found any studies on the importance of this effect of the background on image generation, and particularly face generation.

\section{Methodology}

\quad Our idea was to create our own neutral-background dataset, from a normal face dataset, the Flicker-Faces-HQ dataset, often used for facial generation tasks. 

To do this, we first decomposed the image by isolating the face and background using the \texttt{rembg} library. 
Then we created two datasets, one with a large Gaussian blur background and the other with a grey background. 
With over 70,000 images, our neutral background datasets are effective for training generative algorithms.

We focused on the 128x128 resolution version of the FFHQ dataset.
The datasets we generated were uploaded to Kaggle \hyperlink{https://www.kaggle.com/thomaskientz/datasets}{on this link}.

\textbf{Our main hypothesis is that the removal of the background will have a positive impact on the performance and the training of the generative models. 
Furthermore, we expect the latent space to be more interpretable.}

\begin{figure}[H]
    \centering
    \includegraphics[width=0.8\textwidth]{images/mask.png}
    \caption{From left to right, original image, mask, blurred, greyed-out}
\end{figure}

To test our hypothesis, we trained models on both the original and the greyed-out versions of the same dataset. 
We picked versions of the two main categories of generative models: Autoencoders (AE) and Generative Adversarial Networks (GAN).

\subsection{Auto-encoders}
\subsubsection*{Principle - Auto-encoders}

\quad Autoencoders are unsupervised artificial neural networks whose main objective is to learn efficient representations of input data. 
An autoencoder consists of two sub-networks: an encoder and a decoder. 
Firstly, the encoder compresses the input data (image) into a lower-dimensional representation. 
It reduces the dimensionality of the input data by mapping it to a set of hidden variables, often referred to as 'latent space'. 
The decoder then takes the encoded representation and reconstructs the original input data from it. 
The aim is to minimize the difference between the input and the reconstructed output, encouraging the model to learn a meaningful and compact representation.

\begin{figure}[H]
    \centering
    \includegraphics[width=0.6\textwidth]{images/ae.png}
    \caption{Autoencoder architecture}
\end{figure}

Let $e_{\theta}:\mathcal{X}\to \mathcal{F}$ be the encoder function and $d_{\phi}:\mathcal{F}\to \mathcal{X}$ the decoder function. 
During training, input image $x$ is fed to the encoder function and passed through a series of layers that reduce their dimensions to give a compressed latent vector $z$. 
The number, type and size of the layers, as well as the size of the latent space, are parameters that can be controlled. 
Next, the decoder function maps the $\mathcal{F}$ latent space at the bottleneck to the output, attempting to recreate the original image after some generalized non-linear compression. 

The loss function used to train the neural network through the backpropagation procedure is as follows: 

\[\mathcal{L}(x,\hat{x})=\left\| x-\hat{x}\right\|_{2}=\left\| x-d_{\phi}(e_{\theta}(x)) \right\|_{2}\]

There is a trade-off between quality and latent dimensionality. Below a certain point, the latent space is too small to capture the important features of the input data, and all the images look the same.
This means that latent space of an autoencoder also subject to irregularity due to overfitting. 

\subsubsection*{Principle - Variational Auto-encoders}
To tackle this problem, King et al. in 2013 proposed the Variational Autoencoder (VAE) architecture. It addresses the problem of irregular latent space in a conventional autoencoder by mapping inputs to parameters of a probability distribution instead of a fixed vector.
The VAE then imposes a constraint on this latent distribution, forcing it to be a Gaussian distribution, ensuring that the latent space is regularized.

\begin{figure}[H]
    \centering
    \includegraphics[width=0.8\textwidth]{images/vae.png}
    \caption{Variational Autoencoder architecture}
\end{figure}

The VAE's encoder outputs the mean and standard deviation for each latent variable. The latent for the decoder is sampled from that distribution.
The VAE loss function takes into account two terms, the reconstruction loss and the similarity loss (regularizer). 
The regularizer corresponds to the Kullback-Leibler divergence between the latent space distribution and a standard Gaussian distribution.
  
We can define the reconstruction loss as follows:
$$\text{reconstruction loss} = \left\| x -\hat{x}\right\|_{2}=\left\| x-d_{\phi}(z) \right\|_{2}=\left\| x-d_{\phi}(\mu_{x}+\sigma_{x}\epsilon) \right\|_{2}$$

where
$$\mu_{x},\sigma_{x}=e_{\theta(x)} \text{ and } \epsilon\sim\mathcal{N}(\textbf{0},\textbf{I})$$


And the similarity loss:
$$\text{similarity loss}=\mathrm{D}_{\mathrm{KL}}(\mathcal{N}(\mu_{x},\sigma_{x}), \mathcal{N}(\textbf{0},\textbf{I})) \\$$

Finally,
$$\text{loss}=\text{reconstruction loss}+\text{similarity loss}$$

\subsubsection*{Rationale for choosing VAE}
VAEs generally perform better than regular AEs in image generation tasks. 
First, by learning a probabilistic latent space representation, it allows for smoother transitions and better interpolation in the latent space, which is crucial for generating diverse and realistic images. 
Then, VAEs inherently include a regularization term in their objective function, which encourages the learned latent space to be well-structured. 
This regularization helps prevent overfitting and aids in disentangling meaningful features in the latent space.
  
This is especially important for us, since we want to be able to interpret the latent space of our models.


\subsection{Generative Adversarial Networks}
\subsubsection*{Principle - Generative Adversarial Networks}
\quad Introduced by Ian Goodfellow and al. in 2014, the Generative Adversarial Network consists of a Generator and a Discriminator, two neural networks that are trained simultaneously by adversarial training. \\
Firstly, the Generator model attempts to model the distribution of data in order to generate realistic samples. 
It takes as input a random noise sample of fixed size from a latent space and generates new false images. 
The main objective is to fool the Discriminator by transforming the random noise into images indistinguishable from the real ones, making it harder to classify images as true or false. 
Then, acting like a binary classifier, the Discriminator attempts to classify the input data as real or generated one. Training stops when the generated images look like real images.\\

In other words, the Generator and the Discriminator play the following two-player minimax game :
$$ \min_G \max_D V(D, G) = \mathbb{E}_{\mathbf{x} \sim p_{\text{data}}(\mathbf{x})} [\log D(\mathbf{x})] + \mathbb{E}_{\mathbf{z} \sim p_{\text{latent}}(\mathbf{z})} [\log (1 - D(G(\mathbf{z})))] $$

where $\mathbf{z}$ is a random noise vector drawn from the latent space distribution, $D(\mathbf{x})$ the output of the discriminator and $G(\mathbf{z})$ is the output of the generator.\\

In practical application, the authors note challenges with weak gradients for the Generator. To address this, instead of minimizing the likelihood of the Discriminator being correct, they propose maximizing the likelihood of the Discriminator being wrong, improving the learning process.

\subsubsection*{Principle - Deep Convolutional Generative Adversarial Networks}
In practice, “vanilla” GANs are hard to train and do not yield very realistic results, by 2024 standards. The first improvement we implemented over the standard GAN architecture was to use deep convolutions (and deconvolutions) for the Generator (and Discriminator), making it a DC-GAN (Deep Convolutional GAN). When dealing with image data, convolutions are more spatially aware than regular fully-connected layers because they only “mix” the values of pixels close together.

While more efficient than plain GANs, DCGANs have not been shown to generate realistic images. Their latent space is also very disorganized and hard to interpret. To tackle both of these problems, we decided to implement a custom version of NVidia’s StyleGAN, from scratch. StyleGANs are a variety of Progressive Growing GANs, which we will discuss in the next section.

\subsubsection*{Principle - ProGANs}
One of the key features of the ProGAN architecture is the progressive nature of the layers, which enables the different visual characteristics of an image to be taken into account effectively. 
The concept is simple: the lower the layer and resolution, the greater the impact on coarser features. 
This granularity means that the inputs at each level can be modified independently, allowing precise control of the visual elements, from general characteristics to complex details, without affecting the other levels. 
The result is the generation of high-resolution images with a higher level of authenticity than previous models.


\begin{figure}[H]
    \centering
    \includegraphics[width=0.8\textwidth]{images/progan.png}
    \caption{ProGAN training}
\end{figure}

In practice, the generator and discriminator are initialized with the full number of levels, but not all are used at first. Let's see the generation of an image at level 0 (i.e. at resolution 4x4):

\[\text{image}_{4x4}(z) = \text{ToRGB}_{4x4}(G_{4x4}(z))\]
\[\text{critic}_{4x4}(\text{image}) = D_{4x4}(\text{FromRGB}_{4x4}(\text{image}))\]

Now, at level 1 (resolution 8x8):

\[\text{image}_{8x8}(z) = \text{ToRGB}_{8x8}(G_{8x8}(G_{4x4}(z)))\]
\[\text{critic}_{8x8}(\text{image}) = D_{4x4}(D_{8x8}(\text{FromRGB}_{8x8}(\text{image})))\]

To prevent an explosion of gradients during the transition, we introduce $\alpha \in \left[0, 1\right]$, a parameter that controls the degree of blending between the two levels.

\[\text{image}_{8x8}(z, \alpha) = \alpha \times \text{image}_{8x8}(z) + (1-\alpha) \times Upscale(\text{image}_{4x4}(z))\]
\[\text{critic}_{8x8}(\text{image}, \alpha) = \alpha \times \text{critic}_{8x8}(\text{image}) + (1-\alpha) \times \text{critic}_{4x4}(DownScale(\text{image}))\]

The $\alpha$ parameter is increased linearly from 0 to 1 during the transition between levels 0 and 1. This process is repeated until the highest level is reached. 

ProGAN yields much better results than conventional GANs, but the latent space is still very disorganized and hard to interpret.

\subsubsection*{Principle - StyleGAN}

The main contribution of StyleGAN is in introduce a style-vector $w$ in the generator.

In each forward pass, a Mapping network $\mathcal{M}$ is used to map the latent vector $z$ to the intermediate latent space of styles, $w$.
Then, the generator $G$ uses $w$, instead of $z$, to generate the image. It also uses a learned constant $z_0$ to control the base style of the image, and some noise $\epsilon$.
\[w = \mathcal{M}(z)\]
\[\text{image}_{4x4}(w) = \text{ToRGB}_{4x4}(G_{4x4}(w, z_0, \epsilon))\]

The key difference is that in the level 1, 

\[\text{image}_{8x8}(w) = \text{ToRGB}_{8x8}(G_{8x8}(w, G_{4x4}(w, z_0, \epsilon), \epsilon))\]

The style vector $w$ is passed to the generator at each level.

\subsubsection*{Rationale for choosing StyleGAN}

<<<<<<< HEAD
The key features of StyleGAN over the other variants is that $w$ is supposedly more interpretable than $z$.

\subsubsection*{Training metric - FID}

\quad To evaluate the performance of our models, we used the Fréchet Inception Distance (FID) metric. Unlike other models, the losses of GANs are not very informative. The FID metric is a measure of the similarity between two datasets of images. 
At resolution $l$ and blending factor $\alpha$, we're comparing blended real images $x(l, \alpha)$ and generated images $G_{l, \alpha}(w, z_0, \epsilon)$, with

\[ x(l, \alpha) = \alpha \times x_{l} + (1-\alpha) \times UpScale(x_{l-1}) \]

\section{Training}

\subsubsection*{Hardware setup}

These models require a lot of computing power. Luckily, in the end, a family member was able to provide us with SSH access into a Windows-Subsystems-for-Linux (WSL) environment within their computer. This computer had a NVIDIA GeForce RTX 3080 GPU.

\begin{table}[H]
  \caption{Time and Cost Analysis for the different GPU options - StyleGAN benchmark}
  \label{your-table}
  \centering
  \begin{tabular}{lcccccl}
    \toprule
    & \multicolumn{1}{c}{M1 CPU} & \multicolumn{1}{c}{Colab Free} & \multicolumn{1}{c}{Colab Pro} & \multicolumn{1}{c}{SSP Cloud\footnotemark} & \multicolumn{1}{c}{Family GPU} \\
    \midrule
    GPU & - & T4 & V100 & T4 & RTX 3080 \\
    Time per epoch\footnotemark (minutes) & 240 & 120 & 12 & 120 & 10 \\
    Cost per hour\footnotemark (cents€) & 0.8 & 0 & 45.8\footnotemark & 0 & 4 \\
    Cost per epoch (cents€) & 3.2 & 0 & 9.16 & 0 & 0.7 \\
    Cost for 400 epochs (€) & 12.8 & \textbf{0} & 36.6 & \textbf{0} & \textbf{2.8} \\
    Time for 400 epochs (hours) & 1600 & 800 & 80 & 800 & \textbf{66.7} \\
    \bottomrule
  \end{tabular}
\end{table}

\footnotetext[1]{ENSAE provides us with an access to Datalab - SSP Cloud, with access to GPU instances}
\footnotetext[2]{Average over the different levels of StyleGAN - Resolution 4x4 is faster to train than 128x128.}
\footnotetext[3]{Taking into account electricity (M1 at 40W and RTX 3080 at 200W, at 0.20€/kWh).}
\footnotetext[4]{A Colab Pro subscription provides you with 100 compute units per month. These ran out in less than 24 hours of V100 training.}

The remote setup via SSH explains the large number of commits on the repository - we had to push our code to GitHub to be able to access it from the remote machine at each change we made.

\subsubsection*{VAE}

\subsubsection*{StyleGAN}
StyleGAN is a very ressource-intensive model. 
We trained each levels (i.e. resolution, starting from 4x4) until convergence of the FIDs. 

It is capital to ensure fairness in the training of the different datasets, for the results to be comparable. This means that they must train for the same number of epochs per level. So, to ensure fairness between the datasets, we implemented a learning rate scheduler which slowly decreases the learning rate following an inverse sigmoid function. This way, each model could train at appropriate learning rates during training.

\section{Sample and control of the latent space}

Even with these models, sampling from the latent spaces is not straightforward.

\subsubsection*{VAE}

For each input image $x$, the encoder outputs $\mu_x, \sigma_x$. We can then sample $z$ from $\mathcal{N}(\mu_x, \sigma_x)$.
To generate now images, we can fit a Principal Component Analysis (PCA) on a large sample of $z$ generated from the true images to get the inverse transform $V_{\text{VAE}}$.
This allows us to sample and control the latent spcae using its eigenvectors in $z$ space:

\[z(x) = V_{\text{VAE}} \cdot x\]


\subsubsection*{StyleGAN}

For StyleGAN, we want to sample $w$ directly. For this, we will generate random $z$ and use the Mapping network $\mathcal{M}$ to map them to $w$.
We can then fit a PCA on a large sample of our synthetic $w$ to get the inverse transform $V_{\text{StyleGAN}}$.

\[w(x) = V_{\text{StyleGAN}} \cdot x\]

We also implemented style-blending, which is a technique where you give different $w$ to different levels of the generator.

=======
StyleGAN tends to outperform DCGAN in image generation tasks for several reasons.
Firstly, StyleGAN introduces a style-based generator architecture that allows for more explicit control over the visual features of generated images. This contrasts with DCGAN, which relies on random noise input for generation, making it less controllable.
Moreover, StyleGAN incorporates a progressive growing strategy during training which contributes to more stable and efficient learning compared to the direct approach used by DCGAN.


\subsection*{Performance Measure of our models}

To assess the quality of our models, we will use the Fréchet Inception Distance (FID), a metric that compares the distribution of generated images with that of real ones. FID evaluates differences in features, from basic to detailed elements, transformed into an intermediate latent space.\\
The FID score is lower when the generated images closely match the real ones, indicating higher quality. The calculation involves two steps: feature extraction using the Inception model, a pre-trained deep learning model that extracts features and generates vector representations for each image. Then, the Fréchet Distance Calculation computes the mean and covariance of the feature vectors for both real and generated images, measuring the similarity between their distributions.
>>>>>>> 5dff19fe

\section*{References}

References follow the acknowledgments. Use unnumbered first-level heading for
the references. Any choice of citation style is acceptable as long as you are
consistent. It is permissible to reduce the font size to \verb+small+ (9 point)
when listing the references.
{\bf Note that the Reference section does not count towards the eight pages of content that are allowed.}
\medskip

\small

\begin{thebibliography}{9}

  \bibitem{gan_paper}
  Ian Goodfellow and al. (2014) Generative Adversarial Networks. \href{arXiv:1812.04948}{arXiv:1812.04948}
  
  \bibitem{stylegan_paper}
  Terro Karras and al. (2018) A Style-Based Generator Architecture for Generative Adversarial Networks. \href{arXiv:1812.04948}{arXiv:1812.04948}

\end{thebibliography}

[1] Alexander, J.A.\ \& Mozer, M.C.\ (1995) Template-based algorithms for
connectionist rule extraction. In G.\ Tesauro, D.S.\ Touretzky and T.K.\ Leen
(eds.), {\it Advances in Neural Information Processing Systems 7},
pp.\ 609--616. Cambridge, MA: MIT Press.

[2] Bower, J.M.\ \& Beeman, D.\ (1995) {\it The Book of GENESIS: Exploring
  Realistic Neural Models with the GEneral NEural SImulation System.}  New York:
TELOS/Springer--Verlag.

[3] Hasselmo, M.E., Schnell, E.\ \& Barkai, E.\ (1995) Dynamics of learning and
recall at excitatory recurrent synapses and cholinergic modulation in rat
hippocampal region CA3. {\it Journal of Neuroscience} {\bf 15}(7):5249-5262.


\end{document}<|MERGE_RESOLUTION|>--- conflicted
+++ resolved
@@ -29,6 +29,7 @@
 \usepackage{graphicx}       % images
 \usepackage{float}          % images
 \usepackage{amsmath}        % math
+\usepackage{bookmark}       % bookmarks
 
 \title{Advanced Machine Learning, Fall 2023}
 
@@ -252,12 +253,17 @@
 
 \subsubsection*{Rationale for choosing StyleGAN}
 
-<<<<<<< HEAD
 The key features of StyleGAN over the other variants is that $w$ is supposedly more interpretable than $z$.
 
 \subsubsection*{Training metric - FID}
 
 \quad To evaluate the performance of our models, we used the Fréchet Inception Distance (FID) metric. Unlike other models, the losses of GANs are not very informative. The FID metric is a measure of the similarity between two datasets of images. 
+subsection*{Performance Measure of our models}
+
+The FID score is lower when the generated images closely match the real ones, indicating higher quality. 
+The calculation involves two steps: feature extraction using the Inception model, a pre-trained deep learning model that extracts features and generates vector representations for each image. 
+Then, the Fréchet Distance Calculation computes the mean and covariance of the feature vectors for both real and generated images, measuring the similarity between their distributions.
+
 At resolution $l$ and blending factor $\alpha$, we're comparing blended real images $x(l, \alpha)$ and generated images $G_{l, \alpha}(w, z_0, \epsilon)$, with
 
 \[ x(l, \alpha) = \alpha \times x_{l} + (1-\alpha) \times UpScale(x_{l-1}) \]
@@ -270,7 +276,6 @@
 
 \begin{table}[H]
   \caption{Time and Cost Analysis for the different GPU options - StyleGAN benchmark}
-  \label{your-table}
   \centering
   \begin{tabular}{lcccccl}
     \toprule
@@ -323,51 +328,12 @@
 
 We also implemented style-blending, which is a technique where you give different $w$ to different levels of the generator.
 
-=======
-StyleGAN tends to outperform DCGAN in image generation tasks for several reasons.
-Firstly, StyleGAN introduces a style-based generator architecture that allows for more explicit control over the visual features of generated images. This contrasts with DCGAN, which relies on random noise input for generation, making it less controllable.
-Moreover, StyleGAN incorporates a progressive growing strategy during training which contributes to more stable and efficient learning compared to the direct approach used by DCGAN.
-
-
-\subsection*{Performance Measure of our models}
-
-To assess the quality of our models, we will use the Fréchet Inception Distance (FID), a metric that compares the distribution of generated images with that of real ones. FID evaluates differences in features, from basic to detailed elements, transformed into an intermediate latent space.\\
-The FID score is lower when the generated images closely match the real ones, indicating higher quality. The calculation involves two steps: feature extraction using the Inception model, a pre-trained deep learning model that extracts features and generates vector representations for each image. Then, the Fréchet Distance Calculation computes the mean and covariance of the feature vectors for both real and generated images, measuring the similarity between their distributions.
->>>>>>> 5dff19fe
-
-\section*{References}
-
-References follow the acknowledgments. Use unnumbered first-level heading for
-the references. Any choice of citation style is acceptable as long as you are
-consistent. It is permissible to reduce the font size to \verb+small+ (9 point)
-when listing the references.
-{\bf Note that the Reference section does not count towards the eight pages of content that are allowed.}
-\medskip
-
-\small
 
 \begin{thebibliography}{9}
-
-  \bibitem{gan_paper}
-  Ian Goodfellow and al. (2014) Generative Adversarial Networks. \href{arXiv:1812.04948}{arXiv:1812.04948}
-  
-  \bibitem{stylegan_paper}
-  Terro Karras and al. (2018) A Style-Based Generator Architecture for Generative Adversarial Networks. \href{arXiv:1812.04948}{arXiv:1812.04948}
+  [1] Ian Goodfellow and al. (2014) Generative Adversarial Networks. \href{arXiv:1812.04948}{arXiv:1812.04948} \\
+
+  [2] Terro Karras and al. (2018) A Style-Based Generator Architecture for Generative Adversarial Networks. \href{arXiv:1812.04948}{arXiv:1812.04948}
 
 \end{thebibliography}
 
-[1] Alexander, J.A.\ \& Mozer, M.C.\ (1995) Template-based algorithms for
-connectionist rule extraction. In G.\ Tesauro, D.S.\ Touretzky and T.K.\ Leen
-(eds.), {\it Advances in Neural Information Processing Systems 7},
-pp.\ 609--616. Cambridge, MA: MIT Press.
-
-[2] Bower, J.M.\ \& Beeman, D.\ (1995) {\it The Book of GENESIS: Exploring
-  Realistic Neural Models with the GEneral NEural SImulation System.}  New York:
-TELOS/Springer--Verlag.
-
-[3] Hasselmo, M.E., Schnell, E.\ \& Barkai, E.\ (1995) Dynamics of learning and
-recall at excitatory recurrent synapses and cholinergic modulation in rat
-hippocampal region CA3. {\it Journal of Neuroscience} {\bf 15}(7):5249-5262.
-
-
 \end{document}