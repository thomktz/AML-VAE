--- conflicted
+++ resolved
@@ -24,7 +24,6 @@
 
 ## Folder structure
 ```
-<<<<<<< HEAD
 FaceAI-BGImpact
 ├── faceai_bgimpact             
 │   ├── configs                         # Configuration files for models
@@ -59,42 +58,6 @@
 ├── tests                               # Pytests
 ├── README.md
 └── pyproject.toml                      # Poetry package management configuration file
-=======
-faceai-bgimpact
-├── configs                     # Configuration files for models
-├── data_processing             # Scripts and notebooks for data preprocessing   
-│   ├── paths.py                # Script to define data paths
-│   ├── download_raw_ffhq.py    # Script to download raw FFHQ images
-│   ├── create_masks.py         # Script to create image masks
-│   ├── create_blur_and_grey.py # Script to create blurred and greyscale images
-│   └── download_all_ffhq.py    # Script to download our pre-processed datasets
-├── models
-│   ├── dcgan_                  # DCGAN model implementation
-│   │   ├── dcgan.py            # DCGAN model definition
-│   │   ├── discriminator.py    # Discriminator part of DCGAN
-│   │   └── generator.py        # Generator part of DCGAN
-│   ├── stylegan_               # StyleGAN model implementation
-│   │   ├── discriminator.py    # Discriminator part of StyleGAN
-│   │   ├── generator.py        # Generator part of StyleGAN
-│   │   ├── loss.py             # Loss functions for StyleGAN
-│   │   ├── stylegan.py         # StyleGAN model definition
-│   │   └── utils.py            # Utility functions for StyleGAN   
-│   ├── abstract_model.py       # Abstract model class for common functionalities
-│   ├── data_loader.py          # Data loading utilities
-│   └── utils.py                # General utility functions
-├── tests
-│   ├── test_data_loader.py     # Pytests for data loading utilities
-│   ├── test_dcgan.py           # Pytests for DCGAN model
-│   └── test_stylegan.py        # Pytests for StyleGAN model
-├── create_video.py             # Utility script to create videos
-├── generate_images.py          # Script to generate images using models
-├── graph_fids.py               # Script to graph FID scores
-├── train.py                    # Script to train models
-├── pyproject.toml              # Poetry package management configuration file
-└── README.md
-
-
->>>>>>> c5730623
 ```
 
 ## Training Script (train.py)
